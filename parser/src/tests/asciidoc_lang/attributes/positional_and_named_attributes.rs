use crate::tests::prelude::*;

track_file!("docs/modules/attributes/pages/positional-and-named-attributes.adoc");

non_normative!(
    r#"
= Positional and Named Attributes

This page breaks down the difference between positional and named attributes on an element and the rules for parsing an attribute list.

"#
);

mod positional_attribute {
    use pretty_assertions_sorted::assert_eq;

    use crate::{
        Parser,
<<<<<<< HEAD
        blocks::{IsBlock, ListType, metadata::BlockMetadata},
=======
        blocks::{IsBlock, SimpleBlockStyle, metadata::BlockMetadata},
>>>>>>> 3e3d23a1
        content::SubstitutionGroup,
        tests::prelude::*,
    };

    non_normative!(
        r#"
[#positional]
== Positional attribute

// tag::pos[]
Entries in an attribute list that only consist of a value are referred to as positional attributes.
The position is the 1-based index of the entry once all named attributes have been removed (so they may be interspersed).

"#
    );

    #[test]
    fn implicit_attribute_name() {
        verifies!(
            r#"
The positional attribute may be dually assigned to an implicit attribute name if the block or macro defines a mapping for positional attributes.
Here are some examples of those mappings:

* `icon:` 1 => size
* `image:` and `image::` 1 => alt (text), 2 => width, 3 => height
* Delimited blocks: 1 => block style and attribute shorthand
* Other inline quoted text: 1 => attribute shorthand
* `link:` and `xref:` 1 => text
* Custom blocks and macros can also specify positional attributes

For example, the following two image macros are equivalent.

[source]
----
image::sunset.jpg[Sunset,300,400]

image::sunset.jpg[alt=Sunset,width=300,height=400]
----

The second macro is the same as the first, but written out in longhand form.
// end::pos[]

"#
        );

        let mut parser = Parser::default();

        let m1 = crate::blocks::MediaBlock::parse(
            &BlockMetadata::new("image::sunset.jpg[Sunset,300,400]"),
            &mut parser,
        )
        .unwrap_if_no_warnings()
        .unwrap();

        let mut parser = Parser::default();

        let m2 = crate::blocks::MediaBlock::parse(
            &BlockMetadata::new("image::sunset.jpg[alt=Sunset,width=300,height=400]"),
            &mut parser,
        )
        .unwrap_if_no_warnings()
        .unwrap();

        let a1 = m1.item.macro_attrlist();
        let a2 = m2.item.macro_attrlist();

        assert_eq!(
            a1.named_or_positional_attribute("alt", 1).unwrap(),
            ElementAttribute {
                name: None,
                shorthand_items: &["Sunset"],
                value: "Sunset"
            },
        );

        assert_eq!(
            a2.named_or_positional_attribute("alt", 1).unwrap(),
            ElementAttribute {
                name: Some("alt"),
                shorthand_items: &[],
                value: "Sunset"
            }
        );
    }

    #[test]
    fn block_style_and_attribute_shorthand() {
        non_normative!(
            r#"
=== Block style and attribute shorthand

The first positional attribute on all blocks (including sections) is special.
It's used to define the xref:blocks:index.adoc#block-style[block style].
It also supports a shorthand notation for defining the ID, role, and options attributes.
This shorthand notation can also be used on formatted text, even though formatted text doesn't technically support attributes.

To be clear, the shorthand notation is allowed in two places:

* The first positional attribute in block attribute line (i.e., the location of the block style)
* The text inside the brackets of formatted text (which is otherwise treated as the role)

The attribute shorthand is inspired by the HAML and Slim template languages as a way of saving the author some typing.
Instead of having to use the longhand form of a name attribute, it's possible to compress the assignment to a value prefixed by a special marker.
The markers are mapped as follows:

* `#` - ID
* `.` - role
* `%` - option

Each shorthand entry is placed directly adjacent to previous one, starting immediately after the optional block style.
The order of the entries does not matter, except for the style, which must come first.
The typical order is style, ID, role(s), option(s).

All of these are valid:

* `#idname.rolename`
* `.rolename1.rolename2`
* `.rolename#idname`
* `#idname.rolename%optionname`

"#
        );

        verifies!(
            r#"
Here's an example that shows how to set an ID on a section using this shorthand notation:

----
[#custom-id]
== Section with Custom ID
----

"#
        );

        let mut parser = Parser::default();

        let block = crate::blocks::Block::parse(
            crate::Span::new("[#custom-id]\n== Section with Custom ID\n"),
            &mut parser,
        )
        .unwrap_if_no_warnings()
        .unwrap()
        .item;

        assert_eq!(
            block,
            Block::Section(SectionBlock {
                level: 1,
                section_title: Content {
                    original: Span {
                        data: "Section with Custom ID",
                        line: 2,
                        col: 4,
                        offset: 16,
                    },
                    rendered: "Section with Custom ID",
                },
                blocks: &[],
                source: Span {
                    data: "[#custom-id]\n== Section with Custom ID",
                    line: 1,
                    col: 1,
                    offset: 0,
                },
                title_source: None,
                title: None,
                anchor: None,
                anchor_reftext: None,
                attrlist: Some(Attrlist {
                    attributes: &[ElementAttribute {
                        name: None,
                        shorthand_items: &["#custom-id"],
                        value: "#custom-id"
                    },],
                    anchor: None,
                    source: Span {
                        data: "#custom-id",
                        line: 1,
                        col: 2,
                        offset: 1,
                    },
                },),
                section_type: SectionType::Normal,
                section_id: None,
                section_number: None,
            },)
        );

        assert_eq!(block.id().unwrap(), "custom-id");

        verifies!(
            r#"
The shorthand entry must follow the block style, if present.
Here's an example that shows how to set an ID on an appendix section using this shorthand notation:

----
[appendix#custom-id]
== Appendix with Custom ID
----

"#
        );

        let mut parser = Parser::default();

        let block = crate::blocks::Block::parse(
            crate::Span::new("[appendix#custom-id]\n== Appendix with Custom ID\n"),
            &mut parser,
        )
        .unwrap_if_no_warnings()
        .unwrap()
        .item;

        assert_eq!(
            block,
            Block::Section(SectionBlock {
                level: 1,
                section_title: Content {
                    original: Span {
                        data: "Appendix with Custom ID",
                        line: 2,
                        col: 4,
                        offset: 24,
                    },
                    rendered: "Appendix with Custom ID",
                },
                blocks: &[],
                source: Span {
                    data: "[appendix#custom-id]\n== Appendix with Custom ID",
                    line: 1,
                    col: 1,
                    offset: 0,
                },
                title_source: None,
                title: None,
                anchor: None,
                anchor_reftext: None,
                attrlist: Some(Attrlist {
                    attributes: &[ElementAttribute {
                        name: None,
                        shorthand_items: &["appendix", "#custom-id"],
                        value: "appendix#custom-id"
                    },],
                    anchor: None,
                    source: Span {
                        data: "appendix#custom-id",
                        line: 1,
                        col: 2,
                        offset: 1,
                    },
                },),
                section_type: SectionType::Appendix,
                section_id: None,
                section_number: None,
            },)
        );

        assert_eq!(block.declared_style().unwrap(), "appendix");
        assert_eq!(block.id().unwrap(), "custom-id");
        assert_eq!(block.substitution_group(), SubstitutionGroup::Normal);

        verifies!(
            r#"
Here's an example of a block that uses the shorthand notation to set the ID, a role, and an option for a list.
Specifically, this syntax sets the ID to `rules`, adds the role `prominent`, and sets the option `incremental`.

----
[#rules.prominent%incremental]
* Work hard
* Play hard
* Be happy
----

"#
        );

        let mut parser = Parser::default();

        let block = crate::blocks::Block::parse(
            crate::Span::new(
                "[#rules.prominent%incremental]\n* Work hard\n* Play hard\n* Be happy\n",
            ),
            &mut parser,
        )
        .unwrap_if_no_warnings()
        .unwrap()
        .item;

        assert_eq!(
            block,
            Block::List(ListBlock {
                type_: ListType::Unordered,
                items: &[
                    Block::ListItem(ListItem {
                        marker: ListItemMarker::Asterisks(Span {
                            data: "*",
                            line: 2,
                            col: 1,
                            offset: 31,
                        },),
                        blocks: &[Block::Simple(SimpleBlock {
                            content: Content {
                                original: Span {
                                    data: "Work hard",
                                    line: 2,
                                    col: 3,
                                    offset: 33,
                                },
                                rendered: "Work hard",
                            },
                            source: Span {
                                data: "Work hard",
                                line: 2,
                                col: 3,
                                offset: 33,
                            },
                            title_source: None,
                            title: None,
                            anchor: None,
                            anchor_reftext: None,
                            attrlist: None,
                        },),],
                        source: Span {
                            data: "* Work hard",
                            line: 2,
                            col: 1,
                            offset: 31,
                        },
                        anchor: None,
                        anchor_reftext: None,
                        attrlist: None,
                    },),
                    Block::ListItem(ListItem {
                        marker: ListItemMarker::Asterisks(Span {
                            data: "*",
                            line: 3,
                            col: 1,
                            offset: 43,
                        },),
                        blocks: &[Block::Simple(SimpleBlock {
                            content: Content {
                                original: Span {
                                    data: "Play hard",
                                    line: 3,
                                    col: 3,
                                    offset: 45,
                                },
                                rendered: "Play hard",
                            },
                            source: Span {
                                data: "Play hard",
                                line: 3,
                                col: 3,
                                offset: 45,
                            },
                            title_source: None,
                            title: None,
                            anchor: None,
                            anchor_reftext: None,
                            attrlist: None,
                        },),],
                        source: Span {
                            data: "* Play hard",
                            line: 3,
                            col: 1,
                            offset: 43,
                        },
                        anchor: None,
                        anchor_reftext: None,
                        attrlist: None,
                    },),
                    Block::ListItem(ListItem {
                        marker: ListItemMarker::Asterisks(Span {
                            data: "*",
                            line: 4,
                            col: 1,
                            offset: 55,
                        },),
                        blocks: &[Block::Simple(SimpleBlock {
                            content: Content {
                                original: Span {
                                    data: "Be happy",
                                    line: 4,
                                    col: 3,
                                    offset: 57,
                                },
                                rendered: "Be happy",
                            },
                            source: Span {
                                data: "Be happy",
                                line: 4,
                                col: 3,
                                offset: 57,
                            },
                            title_source: None,
                            title: None,
                            anchor: None,
                            anchor_reftext: None,
                            attrlist: None,
                        },),],
                        source: Span {
                            data: "* Be happy",
                            line: 4,
                            col: 1,
                            offset: 55,
                        },
                        anchor: None,
                        anchor_reftext: None,
                        attrlist: None,
                    },),
                ],
                source: Span {
                    data: "* Work hard\n* Play hard\n* Be happy",
                    line: 2,
                    col: 1,
                    offset: 31,
                },
                style: SimpleBlockStyle::Paragraph,
                title_source: None,
                title: None,
                anchor: None,
                anchor_reftext: None,
                attrlist: Some(Attrlist {
                    attributes: &[ElementAttribute {
                        name: None,
                        value: "#rules.prominent%incremental",
                        shorthand_items: &["#rules", ".prominent", "%incremental",],
                    },],
                    anchor: None,
                    source: Span {
                        data: "#rules.prominent%incremental",
                        line: 1,
                        col: 2,
                        offset: 1,
                    },
                },),
            },)
        );

        assert_eq!(block.id().unwrap(), "rules");
        assert_eq!(block.roles().first().unwrap(), &"prominent");
        assert_eq!(block.options().first().unwrap(), &"incremental");

        assert!(!block.has_option("rules"));
        assert!(!block.has_option("prominent"));
        assert!(block.has_option("incremental"));

        verifies!(
            r#"
A block can have multiple roles and options, so these shorthand entries may be repeated.
Here's an example that shows how to set several options on a table.
Specifically, this syntax sets the `header`, `footer`, and `autowidth` options.

----
[%header%footer%autowidth]
|===
|Header A |Header B
|Footer A |Footer B
|===
----

"#
        );

        let mut parser = Parser::default();

        let block = crate::blocks::Block::parse(crate::Span::new(
            "[%header%footer%autowidth]\n|===\n|Header A |Header B\n|Footer A |Footer B\n|===\n",
        ), &mut parser)
        .unwrap_if_no_warnings()
        .unwrap()
        .item;

        assert_eq!(
            block,
            Block::Simple(SimpleBlock {
                content: Content {
                    original: Span {
                        data: "|===\n|Header A |Header B\n|Footer A |Footer B\n|===",
                        line: 2,
                        col: 1,
                        offset: 27,
                    },
                    rendered: "|===\n|Header A |Header B\n|Footer A |Footer B\n|===",
                },
                source: Span {
                    data: "[%header%footer%autowidth]\n|===\n|Header A |Header B\n|Footer A |Footer B\n|===",
                    line: 1,
                    col: 1,
                    offset: 0,
                },
                style: SimpleBlockStyle::Paragraph,
                title_source: None,
                title: None,
                anchor: None,
                anchor_reftext: None,
                attrlist: Some(Attrlist {
                    attributes: &[ElementAttribute {
                        name: None,
                        shorthand_items: &["%header", "%footer", "%autowidth",],
                        value: "%header%footer%autowidth"
                    },],
                    anchor: None,
                    source: Span {
                        data: "%header%footer%autowidth",
                        line: 1,
                        col: 2,
                        offset: 1,
                    },
                },),
            },)
        );

        verifies!(
            r#"
This shorthand notation also appears on formatted text.
Here's an example that shows how to set the ID and add a role to a strong phrase.
Specifically, this syntax sets the ID to `free-world` and adds the `goals` role.

----
[#free-world.goals]*free the world*
----

Formatted text does not support a style, so the first and only positional attribute is always the shorthand notation.

"#
        );

        let mut parser = Parser::default();

        let doc = parser.parse("[#free-world.goals]*free the world*");

        assert_eq!(
            doc,
            Document {
                header: Header {
                    title_source: None,
                    title: None,
                    attributes: &[],
                    author_line: None,
                    revision_line: None,
                    comments: &[],
                    source: Span {
                        data: "",
                        line: 1,
                        col: 1,
                        offset: 0,
                    },
                },
                blocks: &[Block::Simple(SimpleBlock {
                    content: Content {
                        original: Span {
                            data: "[#free-world.goals]*free the world*",
                            line: 1,
                            col: 1,
                            offset: 0,
                        },
                        rendered: "<strong id=\"free-world\" class=\"goals\">free the world</strong>",
                    },
                    source: Span {
                        data: "[#free-world.goals]*free the world*",
                        line: 1,
                        col: 1,
                        offset: 0,
                    },
                    style: SimpleBlockStyle::Paragraph,
                    title_source: None,
                    title: None,
                    anchor: None,
                    anchor_reftext: None,
                    attrlist: None,
                },),],
                source: Span {
                    data: "[#free-world.goals]*free the world*",
                    line: 1,
                    col: 1,
                    offset: 0,
                },
                warnings: &[],
                source_map: SourceMap(&[]),
                catalog: Catalog::default(),
            }
        );
    }
}

mod named_attribute {
    use pretty_assertions_sorted::assert_eq;

    use crate::{Parser, blocks::SimpleBlockStyle, tests::prelude::*};

    non_normative!(
        r#"
[#named]
== Named attribute

// tag::name[]
"#
    );

    #[test]
    fn basic_syntax() {
        verifies!(
            r#"
A named attribute consists of a name and a value separated by an `=` character (e.g., `name=value`).

"#
        );

        let mut parser = Parser::default();

        let doc = parser.parse("[foo=bar]\nSome text here.");

        assert_eq!(
            doc,
            Document {
                header: Header {
                    title_source: None,
                    title: None,
                    attributes: &[],
                    author_line: None,
                    revision_line: None,
                    comments: &[],
                    source: Span {
                        data: "",
                        line: 1,
                        col: 1,
                        offset: 0,
                    },
                },
                blocks: &[Block::Simple(SimpleBlock {
                    content: Content {
                        original: Span {
                            data: "Some text here.",
                            line: 2,
                            col: 1,
                            offset: 10,
                        },
                        rendered: "Some text here.",
                    },
                    source: Span {
                        data: "[foo=bar]\nSome text here.",
                        line: 1,
                        col: 1,
                        offset: 0,
                    },
                    style: SimpleBlockStyle::Paragraph,
                    title_source: None,
                    title: None,
                    anchor: None,
                    anchor_reftext: None,
                    attrlist: Some(Attrlist {
                        attributes: &[ElementAttribute {
                            name: Some("foo"),
                            value: "bar",
                            shorthand_items: &[],
                        },],
                        anchor: None,
                        source: Span {
                            data: "foo=bar",
                            line: 1,
                            col: 2,
                            offset: 1,
                        },
                    },),
                },),],
                source: Span {
                    data: "[foo=bar]\nSome text here.",
                    line: 1,
                    col: 1,
                    offset: 0,
                },
                warnings: &[],
                source_map: SourceMap(&[]),
                catalog: Catalog::default(),
            }
        );
    }

    #[test]
    fn enclose_value_in_quotes() {
        verifies!(
            r#"
If the value contains a space, comma, or quote character, it must be enclosed in double or single quotes (e.g., `name="value with space"`).
In all other cases, the surrounding quotes are optional.

"#
        );

        let mut parser = Parser::default();

        let doc = parser.parse("[name=\"value with space\"]\nSome text here.");

        assert_eq!(
            doc,
            Document {
                header: Header {
                    title_source: None,
                    title: None,
                    attributes: &[],
                    author_line: None,
                    revision_line: None,
                    comments: &[],
                    source: Span {
                        data: "",
                        line: 1,
                        col: 1,
                        offset: 0,
                    },
                },
                blocks: &[Block::Simple(SimpleBlock {
                    content: Content {
                        original: Span {
                            data: "Some text here.",
                            line: 2,
                            col: 1,
                            offset: 26,
                        },
                        rendered: "Some text here.",
                    },
                    source: Span {
                        data: "[name=\"value with space\"]\nSome text here.",
                        line: 1,
                        col: 1,
                        offset: 0,
                    },
                    style: SimpleBlockStyle::Paragraph,
                    title_source: None,
                    title: None,
                    anchor: None,
                    anchor_reftext: None,
                    attrlist: Some(Attrlist {
                        attributes: &[ElementAttribute {
                            name: Some("name",),
                            value: "value with space",
                            shorthand_items: &[],
                        },],
                        anchor: None,
                        source: Span {
                            data: "name=\"value with space\"",
                            line: 1,
                            col: 2,
                            offset: 1,
                        },
                    },),
                },),],
                source: Span {
                    data: "[name=\"value with space\"]\nSome text here.",
                    line: 1,
                    col: 1,
                    offset: 0,
                },
                warnings: &[],
                source_map: SourceMap(&[]),
                catalog: Catalog::default(),
            }
        );
    }

    #[test]
    fn escape_same_quote_with_backslash() {
        verifies!(
            r#"
If the value contains the *same* quote character used to enclose the value, the quote character in the value must be escaped by prefixing it with a backslash (e.g., `value="the song \"Dark Horse\""`).

If enclosing quotes are used, they are dropped from the parsed value and the preceding backslash is dropped from any escaped quotes.

"#
        );

        let mut parser = Parser::default();

        let doc = parser.parse("[value=\"the song \\\"Dark Horse\\\"\"]\nSome text here.");

        assert_eq!(
            &doc,
            Document {
                header: Header {
                    title_source: None,
                    title: None,
                    attributes: &[],
                    author_line: None,
                    revision_line: None,
                    comments: &[],
                    source: Span {
                        data: "",
                        line: 1,
                        col: 1,
                        offset: 0,
                    },
                },
                blocks: &[Block::Simple(SimpleBlock {
                    content: Content {
                        original: Span {
                            data: "Some text here.",
                            line: 2,
                            col: 1,
                            offset: 34,
                        },
                        rendered: "Some text here.",
                    },
                    source: Span {
                        data: "[value=\"the song \\\"Dark Horse\\\"\"]\nSome text here.",
                        line: 1,
                        col: 1,
                        offset: 0,
                    },
                    style: SimpleBlockStyle::Paragraph,
                    title_source: None,
                    title: None,
                    anchor: None,
                    anchor_reftext: None,
                    attrlist: Some(Attrlist {
                        attributes: &[ElementAttribute {
                            name: Some("value",),
                            value: "the song \"Dark Horse\"",
                            shorthand_items: &[],
                        },],
                        anchor: None,
                        source: Span {
                            data: "value=\"the song \\\"Dark Horse\\\"\"",
                            line: 1,
                            col: 2,
                            offset: 1,
                        },
                    },),
                },),],
                source: Span {
                    data: "[value=\"the song \\\"Dark Horse\\\"\"]\nSome text here.",
                    line: 1,
                    col: 1,
                    offset: 0,
                },
                warnings: &[],
                source_map: SourceMap(&[]),
                catalog: Catalog::default(),
            }
        );
    }

    #[test]
    fn unset() {
        verifies!(
            r#"
 [#unset]
 === Unset a named attribute
 
 To undefine a named attribute, set the value to `None` (case sensitive).
 // end::name[]
 
"#
        );

        let mut parser = Parser::default();

        let doc = parser.parse("[foo=bar,value=None]\nSome text here.");

        assert_eq!(
            doc,
            Document {
                header: Header {
                    title_source: None,
                    title: None,
                    attributes: &[],
                    author_line: None,
                    revision_line: None,
                    comments: &[],
                    source: Span {
                        data: "",
                        line: 1,
                        col: 1,
                        offset: 0,
                    },
                },
                blocks: &[Block::Simple(SimpleBlock {
                    content: Content {
                        original: Span {
                            data: "Some text here.",
                            line: 2,
                            col: 1,
                            offset: 21,
                        },
                        rendered: "Some text here.",
                    },
                    source: Span {
                        data: "[foo=bar,value=None]\nSome text here.",
                        line: 1,
                        col: 1,
                        offset: 0,
                    },
                    style: SimpleBlockStyle::Paragraph,
                    title_source: None,
                    title: None,
                    anchor: None,
                    anchor_reftext: None,
                    attrlist: Some(Attrlist {
                        attributes: &[ElementAttribute {
                            name: Some("foo",),
                            value: "bar",
                            shorthand_items: &[],
                        },],
                        anchor: None,
                        source: Span {
                            data: "foo=bar,value=None",
                            line: 1,
                            col: 2,
                            offset: 1,
                        },
                    },),
                },),],
                source: Span {
                    data: "[foo=bar,value=None]\nSome text here.",
                    line: 1,
                    col: 1,
                    offset: 0,
                },
                warnings: &[],
                source_map: SourceMap(&[]),
                catalog: Catalog::default(),
            }
        );
    }
}

mod attribute_list_parsing {
    use pretty_assertions_sorted::assert_eq;

    use crate::{Parser, blocks::SimpleBlockStyle, tests::prelude::*, warnings::WarningType};

    non_normative!(
        r#"
== Attribute list parsing

The source text that's used to define attributes for an element is referred to as an [.term]*attrlist*.
An attrlist is always enclosed in a pair of square brackets.
This applies for block attributes as well as attributes on a block or inline macro.
The processor splits the attrlist into individual attribute entries, determines whether each entry is a positional or named attribute, parses the entry accordingly, and assigns the result as an attribute on the node.

The rules for what defines the boundaries of an individual attribute, and whether the attribute is positional or named, are defined below.
"#
    );

    #[test]
    fn definition_of_name() {
        verifies!(
            r#"
In these rules, `name` consists of a word character (letter or numeral) followed by any number of word or `-` characters (e.g., `see-also`).

"#
        );

        let mut parser = Parser::default();

        let doc = parser.parse("[foo=bar,94-pages=94]\nSome text here.");

        assert_eq!(
            doc,
            Document {
                header: Header {
                    title_source: None,
                    title: None,
                    attributes: &[],
                    author_line: None,
                    revision_line: None,
                    comments: &[],
                    source: Span {
                        data: "",
                        line: 1,
                        col: 1,
                        offset: 0,
                    },
                },
                blocks: &[Block::Simple(SimpleBlock {
                    content: Content {
                        original: Span {
                            data: "Some text here.",
                            line: 2,
                            col: 1,
                            offset: 22,
                        },
                        rendered: "Some text here.",
                    },
                    source: Span {
                        data: "[foo=bar,94-pages=94]\nSome text here.",
                        line: 1,
                        col: 1,
                        offset: 0,
                    },
                    style: SimpleBlockStyle::Paragraph,
                    title_source: None,
                    title: None,
                    anchor: None,
                    anchor_reftext: None,
                    attrlist: Some(Attrlist {
                        attributes: &[
                            ElementAttribute {
                                name: Some("foo"),
                                value: "bar",
                                shorthand_items: &[],
                            },
                            ElementAttribute {
                                name: Some("94-pages",),
                                value: "94",
                                shorthand_items: &[],
                            },
                        ],
                        anchor: None,
                        source: Span {
                            data: "foo=bar,94-pages=94",
                            line: 1,
                            col: 2,
                            offset: 1,
                        },
                    },),
                },),],
                source: Span {
                    data: "[foo=bar,94-pages=94]\nSome text here.",
                    line: 1,
                    col: 1,
                    offset: 0,
                },
                warnings: &[],
                source_map: SourceMap(&[]),
                catalog: Catalog::default(),
            }
        );
    }

    #[test]
    fn attribute_substitution_before_parsing() {
        verifies!(
            r#"
* Attribute references are expanded before the attrlist is parsed (i.e., the attributes substitution is applied).
"#
        );

        let mut parser = Parser::default();

        let doc =
            parser.parse(":url: https://example.com\n\n[foo=bar,target={url}]\nSome text here.");

        assert_eq!(
            doc,
            Document {
                header: Header {
                    title_source: None,
                    title: None,
                    attributes: &[Attribute {
                        name: Span {
                            data: "url",
                            line: 1,
                            col: 2,
                            offset: 1,
                        },
                        value_source: Some(Span {
                            data: "https://example.com",
                            line: 1,
                            col: 7,
                            offset: 6,
                        },),
                        value: InterpretedValue::Value("https://example.com",),
                        source: Span {
                            data: ":url: https://example.com",
                            line: 1,
                            col: 1,
                            offset: 0,
                        },
                    },],
                    author_line: None,
                    revision_line: None,
                    comments: &[],
                    source: Span {
                        data: ":url: https://example.com",
                        line: 1,
                        col: 1,
                        offset: 0,
                    },
                },
                blocks: &[Block::Simple(SimpleBlock {
                    content: Content {
                        original: Span {
                            data: "Some text here.",
                            line: 4,
                            col: 1,
                            offset: 50,
                        },
                        rendered: "Some text here.",
                    },
                    source: Span {
                        data: "[foo=bar,target={url}]\nSome text here.",
                        line: 3,
                        col: 1,
                        offset: 27,
                    },
                    style: SimpleBlockStyle::Paragraph,
                    title_source: None,
                    title: None,
                    anchor: None,
                    anchor_reftext: None,
                    attrlist: Some(Attrlist {
                        attributes: &[
                            ElementAttribute {
                                name: Some("foo",),
                                value: "bar",
                                shorthand_items: &[],
                            },
                            ElementAttribute {
                                name: Some("target",),
                                value: "https://example.com",
                                shorthand_items: &[],
                            },
                        ],
                        anchor: None,
                        source: Span {
                            data: "foo=bar,target={url}",
                            line: 3,
                            col: 2,
                            offset: 28,
                        },
                    },),
                },),],
                source: Span {
                    data: ":url: https://example.com\n\n[foo=bar,target={url}]\nSome text here.",
                    line: 1,
                    col: 1,
                    offset: 0,
                },
                warnings: &[],
                source_map: SourceMap(&[]),
                catalog: Catalog::default(),
            }
        );
    }

    #[test]
    fn attrlist_cant_start_with_space() {
        // NOTE: The requirement about parsing an attribute is covered elsewhere.
        verifies!(
            r#"
* Parsing an attribute proceeds from the beginning of the attribute list string or after a previously identified delimiter (`,`).
** The first character of an attribute list cannot be a tab or space.
"#
        );

        let mut parser = Parser::default();

        let doc = parser.parse("[ foo=bar,target={url}]\nSome text here.");

        assert_eq!(
            doc,
            Document {
                header: Header {
                    title_source: None,
                    title: None,
                    attributes: &[],
                    author_line: None,
                    revision_line: None,
                    comments: &[],
                    source: Span {
                        data: "",
                        line: 1,
                        col: 1,
                        offset: 0,
                    },
                },
                blocks: &[Block::Simple(SimpleBlock {
                    content: Content {
                        original: Span {
                            data: "[ foo=bar,target={url}]\nSome text here.",
                            line: 1,
                            col: 1,
                            offset: 0,
                        },
                        rendered: "[ foo=bar,target={url}]\nSome text here.",
                    },
                    source: Span {
                        data: "[ foo=bar,target={url}]\nSome text here.",
                        line: 1,
                        col: 1,
                        offset: 0,
                    },
                    style: SimpleBlockStyle::Paragraph,
                    title_source: None,
                    title: None,
                    anchor: None,
                    anchor_reftext: None,
                    attrlist: None,
                },),],
                source: Span {
                    data: "[ foo=bar,target={url}]\nSome text here.",
                    line: 1,
                    col: 1,
                    offset: 0,
                },
                warnings: &[],
                source_map: SourceMap(&[]),
                catalog: Catalog::default(),
            }
        );
    }

    #[test]
    fn subsequent_attrs_ignore_leading_space_or_tab() {
        verifies!(
            r#"
For subsequent attributes, any leading space or tab characters are skipped.
"#
        );

        let mut parser = Parser::default();

        let doc = parser.parse("[foo=bar, target=url]\nSome text here.");

        assert_eq!(
            doc,
            Document {
                header: Header {
                    title_source: None,
                    title: None,
                    attributes: &[],
                    author_line: None,
                    revision_line: None,
                    comments: &[],
                    source: Span {
                        data: "",
                        line: 1,
                        col: 1,
                        offset: 0,
                    },
                },
                blocks: &[Block::Simple(SimpleBlock {
                    content: Content {
                        original: Span {
                            data: "Some text here.",
                            line: 2,
                            col: 1,
                            offset: 22,
                        },
                        rendered: "Some text here.",
                    },
                    source: Span {
                        data: "[foo=bar, target=url]\nSome text here.",
                        line: 1,
                        col: 1,
                        offset: 0,
                    },
                    style: SimpleBlockStyle::Paragraph,
                    title_source: None,
                    title: None,
                    anchor: None,
                    anchor_reftext: None,
                    attrlist: Some(Attrlist {
                        attributes: &[
                            ElementAttribute {
                                name: Some("foo",),
                                value: "bar",
                                shorthand_items: &[],
                            },
                            ElementAttribute {
                                name: Some("target",),
                                value: "url",
                                shorthand_items: &[],
                            },
                        ],
                        anchor: None,
                        source: Span {
                            data: "foo=bar, target=url",
                            line: 1,
                            col: 2,
                            offset: 1,
                        },
                    },),
                },),],
                source: Span {
                    data: "[foo=bar, target=url]\nSome text here.",
                    line: 1,
                    col: 1,
                    offset: 0,
                },
                warnings: &[],
                source_map: SourceMap(&[]),
                catalog: Catalog::default(),
            }
        );
    }

    #[test]
    fn named_attributes() {
        verifies!(
            r#"
* If a valid attribute name is found, and it is followed by an equals sign (=), then the parser recognizes this as a named attribute.
The text after the equals sign (=) and up to the next comma or end of list is taken as the attribute value.
Space and tab characters around the equals sign (=) and at the end of the value are ignored.
"#
        );

        let mut parser = Parser::default();

        let doc = parser.parse("[foo = bar, target=url]\nSome text here.");

        assert_eq!(
            doc,
            Document {
                header: Header {
                    title_source: None,
                    title: None,
                    attributes: &[],
                    author_line: None,
                    revision_line: None,
                    comments: &[],
                    source: Span {
                        data: "",
                        line: 1,
                        col: 1,
                        offset: 0,
                    },
                },
                blocks: &[Block::Simple(SimpleBlock {
                    content: Content {
                        original: Span {
                            data: "Some text here.",
                            line: 2,
                            col: 1,
                            offset: 24,
                        },
                        rendered: "Some text here.",
                    },
                    source: Span {
                        data: "[foo = bar, target=url]\nSome text here.",
                        line: 1,
                        col: 1,
                        offset: 0,
                    },
                    style: SimpleBlockStyle::Paragraph,
                    title_source: None,
                    title: None,
                    anchor: None,
                    anchor_reftext: None,
                    attrlist: Some(Attrlist {
                        attributes: &[
                            ElementAttribute {
                                name: Some("foo",),
                                value: "bar",
                                shorthand_items: &[],
                            },
                            ElementAttribute {
                                name: Some("target",),
                                value: "url",
                                shorthand_items: &[],
                            },
                        ],
                        anchor: None,
                        source: Span {
                            data: "foo = bar, target=url",
                            line: 1,
                            col: 2,
                            offset: 1,
                        },
                    },),
                },),],
                source: Span {
                    data: "[foo = bar, target=url]\nSome text here.",
                    line: 1,
                    col: 1,
                    offset: 0,
                },
                warnings: &[],
                source_map: SourceMap(&[]),
                catalog: Catalog::default(),
            }
        );
    }

    #[test]
    fn otherwise_positional() {
        verifies!(
            r#"
* Otherwise, this is a positional attribute with a value that ends at the next delimiter or end of list.
Any space or tab characters at the boundaries of the value are ignored.
"#
        );

        let mut parser = Parser::default();

        let doc = parser.parse("[_foo = bar , zip , target=url]\nSome text here.");

        assert_eq!(
            doc,
            Document {
                header: Header {
                    title_source: None,
                    title: None,
                    attributes: &[],
                    author_line: None,
                    revision_line: None,
                    comments: &[],
                    source: Span {
                        data: "",
                        line: 1,
                        col: 1,
                        offset: 0,
                    },
                },
                blocks: &[Block::Simple(SimpleBlock {
                    content: Content {
                        original: Span {
                            data: "Some text here.",
                            line: 2,
                            col: 1,
                            offset: 32,
                        },
                        rendered: "Some text here.",
                    },
                    source: Span {
                        data: "[_foo = bar , zip , target=url]\nSome text here.",
                        line: 1,
                        col: 1,
                        offset: 0,
                    },
                    style: SimpleBlockStyle::Paragraph,
                    title_source: None,
                    title: None,
                    anchor: None,
                    anchor_reftext: None,
                    attrlist: Some(Attrlist {
                        attributes: &[
                            ElementAttribute {
                                name: None,
                                value: "_foo = bar",
                                shorthand_items: &["_foo = bar"]
                            },
                            ElementAttribute {
                                name: None,
                                value: "zip",
                                shorthand_items: &[],
                            },
                            ElementAttribute {
                                name: Some("target",),
                                value: "url",
                                shorthand_items: &[],
                            },
                        ],
                        anchor: None,
                        source: Span {
                            data: "_foo = bar , zip , target=url",
                            line: 1,
                            col: 2,
                            offset: 1,
                        },
                    },),
                },),],
                source: Span {
                    data: "[_foo = bar , zip , target=url]\nSome text here.",
                    line: 1,
                    col: 1,
                    offset: 0,
                },
                warnings: &[],
                source_map: SourceMap(&[]),
                catalog: Catalog::default(),
            }
        );
    }

    #[test]
    fn parse_value_unquoted() {
        verifies!(
            r#"
* To parse the attribute value:
** If the first character is not a quote, the string is read until the next delimiter or end of string.
"#
        );

        let mut parser = Parser::default();

        let doc = parser.parse("[foo = bar, zip , target=url]\nSome text here.");

        assert_eq!(
            doc,
            Document {
                header: Header {
                    title_source: None,
                    title: None,
                    attributes: &[],
                    author_line: None,
                    revision_line: None,
                    comments: &[],
                    source: Span {
                        data: "",
                        line: 1,
                        col: 1,
                        offset: 0,
                    },
                },
                blocks: &[Block::Simple(SimpleBlock {
                    content: Content {
                        original: Span {
                            data: "Some text here.",
                            line: 2,
                            col: 1,
                            offset: 30,
                        },
                        rendered: "Some text here.",
                    },
                    source: Span {
                        data: "[foo = bar, zip , target=url]\nSome text here.",
                        line: 1,
                        col: 1,
                        offset: 0,
                    },
                    style: SimpleBlockStyle::Paragraph,
                    title_source: None,
                    title: None,
                    anchor: None,
                    anchor_reftext: None,
                    attrlist: Some(Attrlist {
                        attributes: &[
                            ElementAttribute {
                                name: Some("foo",),
                                value: "bar",
                                shorthand_items: &[],
                            },
                            ElementAttribute {
                                name: None,
                                value: "zip",
                                shorthand_items: &["zip"],
                            },
                            ElementAttribute {
                                name: Some("target",),
                                value: "url",
                                shorthand_items: &[],
                            },
                        ],
                        anchor: None,
                        source: Span {
                            data: "foo = bar, zip , target=url",
                            line: 1,
                            col: 2,
                            offset: 1,
                        },
                    },),
                },),],
                source: Span {
                    data: "[foo = bar, zip , target=url]\nSome text here.",
                    line: 1,
                    col: 1,
                    offset: 0,
                },
                warnings: &[],
                source_map: SourceMap(&[]),
                catalog: Catalog::default(),
            }
        );
    }

    #[test]
    fn parse_value_double_quote_unclosed() {
        verifies!(
            r#"
** If the first character is a double quote (i.e., `"`), then the string is read until the next unescaped double quote or, if there is no closing double quote, the next delimiter.
"#
        );

        let mut parser = Parser::default();

        let doc = parser.parse("[foo = \"bar, zip , target=url]\nSome text here.");

        assert_eq!(
            doc,
            Document {
                header: Header {
                    title_source: None,
                    title: None,
                    attributes: &[],
                    author_line: None,
                    revision_line: None,
                    comments: &[],
                    source: Span {
                        data: "",
                        line: 1,
                        col: 1,
                        offset: 0,
                    },
                },
                blocks: &[Block::Simple(SimpleBlock {
                    content: Content {
                        original: Span {
                            data: "Some text here.",
                            line: 2,
                            col: 1,
                            offset: 31,
                        },
                        rendered: "Some text here.",
                    },
                    source: Span {
                        data: "[foo = \"bar, zip , target=url]\nSome text here.",
                        line: 1,
                        col: 1,
                        offset: 0,
                    },
                    style: SimpleBlockStyle::Paragraph,
                    title_source: None,
                    title: None,
                    anchor: None,
                    anchor_reftext: None,
                    attrlist: Some(Attrlist {
                        attributes: &[
                            ElementAttribute {
                                name: Some("foo",),
                                value: "\"bar",
                                shorthand_items: &[],
                            },
                            ElementAttribute {
                                name: None,
                                value: "zip",
                                shorthand_items: &["zip"],
                            },
                            ElementAttribute {
                                name: Some("target",),
                                value: "url",
                                shorthand_items: &[],
                            },
                        ],
                        anchor: None,
                        source: Span {
                            data: "foo = \"bar, zip , target=url",
                            line: 1,
                            col: 2,
                            offset: 1,
                        },
                    },),
                },),],
                source: Span {
                    data: "[foo = \"bar, zip , target=url]\nSome text here.",
                    line: 1,
                    col: 1,
                    offset: 0,
                },
                warnings: &[Warning {
                    source: Span {
                        data: "foo = \"bar, zip , target=url",
                        line: 1,
                        col: 2,
                        offset: 1,
                    },
                    warning: WarningType::AttributeValueMissingTerminatingQuote,
                },],
                source_map: SourceMap(&[]),
                catalog: Catalog::default(),
            }
        );
    }

    #[test]
    fn parse_value_double_quote_closed() {
        verifies!(
            r#"
If there is a closing double quote, the enclosing double quote characters are removed and escaped double quote characters are unescaped; if not, the initial double quote is retained.
"#
        );

        let mut parser = Parser::default();

        let doc = parser.parse("[foo = \"bar\\\"boop\", zip , target=url]\nSome text here.");

        assert_eq!(
            doc,
            Document {
                header: Header {
                    title_source: None,
                    title: None,
                    attributes: &[],
                    author_line: None,
                    revision_line: None,
                    comments: &[],
                    source: Span {
                        data: "",
                        line: 1,
                        col: 1,
                        offset: 0,
                    },
                },
                blocks: &[Block::Simple(SimpleBlock {
                    content: Content {
                        original: Span {
                            data: "Some text here.",
                            line: 2,
                            col: 1,
                            offset: 38,
                        },
                        rendered: "Some text here.",
                    },
                    source: Span {
                        data: "[foo = \"bar\\\"boop\", zip , target=url]\nSome text here.",
                        line: 1,
                        col: 1,
                        offset: 0,
                    },
                    style: SimpleBlockStyle::Paragraph,
                    title_source: None,
                    title: None,
                    anchor: None,
                    anchor_reftext: None,
                    attrlist: Some(Attrlist {
                        attributes: &[
                            ElementAttribute {
                                name: Some("foo",),
                                value: "bar\"boop",
                                shorthand_items: &[],
                            },
                            ElementAttribute {
                                name: None,
                                value: "zip",
                                shorthand_items: &["zip"],
                            },
                            ElementAttribute {
                                name: Some("target",),
                                value: "url",
                                shorthand_items: &[],
                            },
                        ],
                        anchor: None,
                        source: Span {
                            data: "foo = \"bar\\\"boop\", zip , target=url",
                            line: 1,
                            col: 2,
                            offset: 1,
                        },
                    },),
                },),],
                source: Span {
                    data: "[foo = \"bar\\\"boop\", zip , target=url]\nSome text here.",
                    line: 1,
                    col: 1,
                    offset: 0,
                },
                warnings: &[],
                source_map: SourceMap(&[]),
                catalog: Catalog::default(),
            }
        );
    }

    #[test]
    fn parse_value_single_quote_unclosed() {
        verifies!(
            r#"
** If the next character is a single quote (i.e., `'`), then the string is read until the next unescaped single quote or, if there is no closing single quote, the next delimiter.
"#
        );

        let mut parser = Parser::default();

        let doc = parser.parse("[foo = \'bar, zip , target=url]\nSome text here.");

        assert_eq!(
            doc,
            Document {
                header: Header {
                    title_source: None,
                    title: None,
                    attributes: &[],
                    author_line: None,
                    revision_line: None,
                    comments: &[],
                    source: Span {
                        data: "",
                        line: 1,
                        col: 1,
                        offset: 0,
                    },
                },
                blocks: &[Block::Simple(SimpleBlock {
                    content: Content {
                        original: Span {
                            data: "Some text here.",
                            line: 2,
                            col: 1,
                            offset: 31,
                        },
                        rendered: "Some text here.",
                    },
                    source: Span {
                        data: "[foo = 'bar, zip , target=url]\nSome text here.",
                        line: 1,
                        col: 1,
                        offset: 0,
                    },
                    style: SimpleBlockStyle::Paragraph,
                    title_source: None,
                    title: None,
                    anchor: None,
                    anchor_reftext: None,
                    attrlist: Some(Attrlist {
                        attributes: &[
                            ElementAttribute {
                                name: Some("foo",),
                                value: "'bar",
                                shorthand_items: &[],
                            },
                            ElementAttribute {
                                name: None,
                                value: "zip",
                                shorthand_items: &["zip"],
                            },
                            ElementAttribute {
                                name: Some("target",),
                                value: "url",
                                shorthand_items: &[],
                            },
                        ],
                        anchor: None,
                        source: Span {
                            data: "foo = 'bar, zip , target=url",
                            line: 1,
                            col: 2,
                            offset: 1,
                        },
                    },),
                },),],
                source: Span {
                    data: "[foo = 'bar, zip , target=url]\nSome text here.",
                    line: 1,
                    col: 1,
                    offset: 0,
                },
                warnings: &[Warning {
                    source: Span {
                        data: "foo = 'bar, zip , target=url",
                        line: 1,
                        col: 2,
                        offset: 1,
                    },
                    warning: WarningType::AttributeValueMissingTerminatingQuote,
                },],
                source_map: SourceMap(&[]),
                catalog: Catalog::default(),
            }
        );
    }

    #[test]
    fn parse_value_single_quote_closed() {
        verifies!(
            r#"
If there is a closing single quote, the enclosing single quote characters are removed and escaped single quote characters are unescaped; if not, the initial single quote is retained.
"#
        );

        let mut parser = Parser::default();

        let doc = parser.parse("[foo = \'bar\\\'boop\', zip , target=url]\nSome text here.");

        assert_eq!(
            doc,
            Document {
                header: Header {
                    title_source: None,
                    title: None,
                    attributes: &[],
                    author_line: None,
                    revision_line: None,
                    comments: &[],
                    source: Span {
                        data: "",
                        line: 1,
                        col: 1,
                        offset: 0,
                    },
                },
                blocks: &[Block::Simple(SimpleBlock {
                    content: Content {
                        original: Span {
                            data: "Some text here.",
                            line: 2,
                            col: 1,
                            offset: 38,
                        },
                        rendered: "Some text here.",
                    },
                    source: Span {
                        data: "[foo = 'bar\\'boop', zip , target=url]\nSome text here.",
                        line: 1,
                        col: 1,
                        offset: 0,
                    },
                    style: SimpleBlockStyle::Paragraph,
                    title_source: None,
                    title: None,
                    anchor: None,
                    anchor_reftext: None,
                    attrlist: Some(Attrlist {
                        attributes: &[
                            ElementAttribute {
                                name: Some("foo",),
                                value: "bar&#8217;boop",
                                shorthand_items: &[],
                            },
                            ElementAttribute {
                                name: None,
                                value: "zip",
                                shorthand_items: &["zip"],
                            },
                            ElementAttribute {
                                name: Some("target",),
                                value: "url",
                                shorthand_items: &[],
                            },
                        ],
                        anchor: None,
                        source: Span {
                            data: "foo = 'bar\\'boop', zip , target=url",
                            line: 1,
                            col: 2,
                            offset: 1,
                        },
                    },),
                },),],
                source: Span {
                    data: "[foo = 'bar\\'boop', zip , target=url]\nSome text here.",
                    line: 1,
                    col: 1,
                    offset: 0,
                },
                warnings: &[],
                source_map: SourceMap(&[]),
                catalog: Catalog::default(),
            }
        );
    }

    #[test]
    fn single_quoted_gets_substititions() {
        verifies!(
            r#"
If there is a closing single quote, and the first character is not an escaped single quote, substitutions are performed on the value as described in <<Substitutions>>.

"#
        );

        let mut parser = Parser::default();

        let doc = parser.parse("[quote, author='*Strong* and _emphasis_']\n____\nThis shows formatting substitutions in single-quoted values\n____");

        assert_eq!(
            doc,
            Document {
                header: Header {
                    title_source: None,
                    title: None,
                    attributes: &[],
                    author_line: None,
                    revision_line: None,
                    comments: &[],
                    source: Span {
                        data: "",
                        line: 1,
                        col: 1,
                        offset: 0,
                    },
                },
                blocks: &[Block::CompoundDelimited(CompoundDelimitedBlock {
                    blocks: &[Block::Simple(SimpleBlock {
                        content: Content {
                            original: Span {
                                data: "This shows formatting substitutions in single-quoted values",
                                line: 3,
                                col: 1,
                                offset: 47,
                            },
                            rendered: "This shows formatting substitutions in single-quoted values",
                        },
                        source: Span {
                            data: "This shows formatting substitutions in single-quoted values",
                            line: 3,
                            col: 1,
                            offset: 47,
                        },
                        style: SimpleBlockStyle::Paragraph,
                        title_source: None,
                        title: None,
                        anchor: None,
                        anchor_reftext: None,
                        attrlist: None,
                    },),],
                    context: "quote",
                    source: Span {
                        data: "[quote, author='*Strong* and _emphasis_']\n____\nThis shows formatting substitutions in single-quoted values\n____",
                        line: 1,
                        col: 1,
                        offset: 0,
                    },
                    title_source: None,
                    title: None,
                    anchor: None,
                    anchor_reftext: None,
                    attrlist: Some(Attrlist {
                        attributes: &[
                            ElementAttribute {
                                name: None,
                                value: "quote",
                                shorthand_items: &["quote"],
                            },
                            ElementAttribute {
                                name: Some("author",),
                                value: "<strong>Strong</strong> and <em>emphasis</em>",
                                shorthand_items: &[],
                            },
                        ],
                        anchor: None,
                        source: Span {
                            data: "quote, author='*Strong* and _emphasis_'",
                            line: 1,
                            col: 2,
                            offset: 1,
                        },
                    },),
                },),],
                source: Span {
                    data: "[quote, author='*Strong* and _emphasis_']\n____\nThis shows formatting substitutions in single-quoted values\n____",
                    line: 1,
                    col: 1,
                    offset: 0,
                },
                warnings: &[],
                source_map: SourceMap(&[]),
                catalog: Catalog::default(),
            }
        );
    }

    #[test]
    fn no_escape_in_block_attrlist() {
        verifies!(
            r#"
.When to escape a closing square bracket
****
Since the terminal of an attrlist is a closing square bracket, it's sometimes necessary to escape a closing square bracket if it appears in the value of an attribute.

In line-oriented syntax such as a block attribute list, a block macro, and an include directive, you do not have to escape closing square brackets that appear in the attrlist itself.
That's because the parser already knows to look for the closing square bracket at the end of the line.

"#
        );

        let mut parser = Parser::default();

        let doc = parser
            .parse("[quote, author=my [bracketed] name]\n____\nWho wrote this, anyway?\n____");

        assert_eq!(
            doc,
            Document {
                header: Header {
                    title_source: None,
                    title: None,
                    attributes: &[],
                    author_line: None,
                    revision_line: None,
                    comments: &[],
                    source: Span {
                        data: "",
                        line: 1,
                        col: 1,
                        offset: 0,
                    },
                },
                blocks: &[Block::CompoundDelimited(CompoundDelimitedBlock {
                    blocks: &[Block::Simple(SimpleBlock {
                        content: Content {
                            original: Span {
                                data: "Who wrote this, anyway?",
                                line: 3,
                                col: 1,
                                offset: 41,
                            },
                            rendered: "Who wrote this, anyway?",
                        },
                        source: Span {
                            data: "Who wrote this, anyway?",
                            line: 3,
                            col: 1,
                            offset: 41,
                        },
                        style: SimpleBlockStyle::Paragraph,
                        title_source: None,
                        title: None,
                        anchor: None,
                        anchor_reftext: None,
                        attrlist: None,
                    },),],
                    context: "quote",
                    source: Span {
                        data: "[quote, author=my [bracketed] name]\n____\nWho wrote this, anyway?\n____",
                        line: 1,
                        col: 1,
                        offset: 0,
                    },
                    title_source: None,
                    title: None,
                    anchor: None,
                    anchor_reftext: None,
                    attrlist: Some(Attrlist {
                        attributes: &[
                            ElementAttribute {
                                name: None,
                                value: "quote",
                                shorthand_items: &["quote"],
                            },
                            ElementAttribute {
                                name: Some("author",),
                                value: "my [bracketed] name",
                                shorthand_items: &[],
                            },
                        ],
                        anchor: None,
                        source: Span {
                            data: "quote, author=my [bracketed] name",
                            line: 1,
                            col: 2,
                            offset: 1,
                        },
                    },),
                },),],
                source: Span {
                    data: "[quote, author=my [bracketed] name]\n____\nWho wrote this, anyway?\n____",
                    line: 1,
                    col: 1,
                    offset: 0,
                },
                warnings: &[],
                source_map: SourceMap(&[]),
                catalog: Catalog::default(),
            }
        );
    }

    #[test]
    fn escape_in_inline_attrlist() {
        verifies!(
            r#"
If a closing square bracket appears in the attrlist of an inline element, such as an inline macro, it usually has to be escaped using a backslash or by using the character reference `+&#93;+`.
There are some exceptions to this rule, such as a link macro in a footnote, which are influenced by the substitution order.
****

"#
        );

        let mut parser = Parser::default();

        let doc = parser.parse("http://example.com[sam&#93;ple]bracket]");

        assert_eq!(
            doc,
            Document {
                header: Header {
                    title_source: None,
                    title: None,
                    attributes: &[],
                    author_line: None,
                    revision_line: None,
                    comments: &[],
                    source: Span {
                        data: "",
                        line: 1,
                        col: 1,
                        offset: 0,
                    },
                },
                blocks: &[Block::Simple(SimpleBlock {
                    content: Content {
                        original: Span {
                            data: "http://example.com[sam&#93;ple]bracket]",
                            line: 1,
                            col: 1,
                            offset: 0,
                        },
                        rendered: "<a href=\"http://example.com\">sam&#93;ple</a>bracket]",
                    },
                    source: Span {
                        data: "http://example.com[sam&#93;ple]bracket]",
                        line: 1,
                        col: 1,
                        offset: 0,
                    },
                    style: SimpleBlockStyle::Paragraph,
                    title_source: None,
                    title: None,
                    anchor: None,
                    anchor_reftext: None,
                    attrlist: None,
                },),],
                source: Span {
                    data: "http://example.com[sam&#93;ple]bracket]",
                    line: 1,
                    col: 1,
                    offset: 0,
                },
                warnings: &[],
                source_map: SourceMap(&[]),
                catalog: Catalog::default(),
            }
        );
    }
}

// What follows is covered already by tests earlier in this file.
non_normative!(
    r#"
== Substitutions

// tag::subs[]
Recall that attribute references are expanded before the attrlist is parsed.
Therefore, it's not necessary to force substitutions to be applied to a value if you're only interested in applying the attributes substitution.
The attributes substitution has already been applied at this point.

If the attribute name (in the case of a positional attribute) or value (in the case of a named attribute) is enclosed in single quotes (e.g., `+citetitle='Processed by https://asciidoctor.org'+`), and the attribute is defined in an attrlist on a block, then the xref:subs:index.adoc#normal-group[normal substitution group] is applied to the value at assignment time.
No special processing is performed, aside from the expansion of attribute references, if the value is not enclosed in quotes or is enclosed in double quotes.

If the value contains the same quote character used to enclose the value, escape the quote character in the value by prefixing it with a backslash (e.g., `+citetitle='A \'use case\' diagram, generated by https://plantuml.com'+`).
// end::subs[]
"#
);<|MERGE_RESOLUTION|>--- conflicted
+++ resolved
@@ -16,11 +16,7 @@
 
     use crate::{
         Parser,
-<<<<<<< HEAD
-        blocks::{IsBlock, ListType, metadata::BlockMetadata},
-=======
-        blocks::{IsBlock, SimpleBlockStyle, metadata::BlockMetadata},
->>>>>>> 3e3d23a1
+        blocks::{IsBlock, ListType, SimpleBlockStyle, metadata::BlockMetadata},
         content::SubstitutionGroup,
         tests::prelude::*,
     };
