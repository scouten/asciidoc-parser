--- conflicted
+++ resolved
@@ -203,29 +203,6 @@
                         offset: 0
                     }
                 },
-<<<<<<< HEAD
-                blocks: vec![
-                    TBlock::Simple(
-                        TSimpleBlock {
-                            content: TContent {
-                                original: TSpan {
-                                    data: "Click the button with the image:star.png[Star] to favorite the project.",
-                                    line: 1,
-                                    col: 1,
-                                    offset: 0,
-                                },
-                                rendered: r#"Click the button with the <span class="image"><img src="star.png" alt="Star"></span> to favorite the project."#,
-                            },
-                            source: TSpan {
-                                data: "Click the button with the image:star.png[Star] to favorite the project.",
-                                line: 1,
-                                col: 1,
-                                offset: 0,
-                            },
-                            title: None,
-                            anchor: None,
-                            attrlist: None,
-=======
                 blocks: vec![TBlock::Simple(TSimpleBlock {
                     content: TContent {
                         original: TSpan {
@@ -233,9 +210,8 @@
                             line: 1,
                             col: 1,
                             offset: 0,
->>>>>>> ce2a5099
                         },
-                        rendered: "Click the button with the image:star.png[Star] to favorite the project.",
+                        rendered: r#"Click the button with the <span class="image"><img src="star.png" alt="Star"></span> to favorite the project."#,
                     },
                     source: TSpan {
                         data: "Click the button with the image:star.png[Star] to favorite the project.",
@@ -246,7 +222,7 @@
                     title: None,
                     anchor: None,
                     attrlist: None,
-                },),],
+                })],
                 source: TSpan {
                     data: "Click the button with the image:star.png[Star] to favorite the project.",
                     line: 1,
