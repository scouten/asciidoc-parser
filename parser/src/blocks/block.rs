use std::slice::Iter;

use crate::{
    HasSpan, Parser, Span,
    attributes::Attrlist,
    blocks::{
        CompoundDelimitedBlock, ContentModel, IsBlock, MediaBlock, RawDelimitedBlock, SectionBlock,
        SimpleBlock, metadata::BlockMetadata,
    },
    content::SubstitutionGroup,
    span::MatchedItem,
    strings::CowStr,
    warnings::{MatchAndWarnings, Warning, WarningType},
};

/// **Block elements** form the main structure of an AsciiDoc document, starting
/// with the document itself.
///
/// A block element (aka **block**) is a discrete, line-oriented chunk of
/// content in an AsciiDoc document. Once parsed, that chunk of content becomes
/// a block element in the parsed document model. Certain blocks may contain
/// other blocks, so we say that blocks can be nested. The converter visits each
/// block in turn, in document order, converting it to a corresponding chunk of
/// output.
///
/// This enum represents all of the block types that are understood directly by
/// this parser and also implements the [`IsBlock`] trait.
#[derive(Clone, Debug, Eq, PartialEq)]
#[allow(clippy::large_enum_variant)] // TEMPORARY: review later
#[non_exhaustive]
pub enum Block<'src> {
    /// A block that’s treated as contiguous lines of paragraph text (and
    /// subject to normal substitutions) (e.g., a paragraph block).
    Simple(SimpleBlock<'src>),

    /// A media block is used to represent an image, video, or audio block
    /// macro.
    Media(MediaBlock<'src>),

    /// A section helps to partition the document into a content hierarchy.
    /// May also be a part, chapter, or special section.
    Section(SectionBlock<'src>),

    /// A delimited block that contains verbatim, raw, or comment text. The
    /// content between the matching delimiters is not parsed for block
    /// syntax.
    RawDelimited(RawDelimitedBlock<'src>),

    /// A delimited block that can contain other blocks.
    CompoundDelimited(CompoundDelimitedBlock<'src>),
}

impl<'src> Block<'src> {
    /// Parse a block of any type and return a `Block` that describes it.
    ///
    /// Consumes any blank lines before and after the block.
    pub(crate) fn parse(
        source: Span<'src>,
        parser: &mut Parser,
    ) -> MatchAndWarnings<'src, Option<MatchedItem<'src, Self>>> {
        // Optimization: If the first line doesn't match any of the early indications
        // for delimited blocks, titles, or attrlists, we can skip directly to treating
        // this as a simple block. That saves quite a bit of parsing time.

        // If it does contain any of those markers, we fall through to the more costly
        // tests below which can more accurately classify the upcoming block.
        if let Some(first_char) = source.chars().next()
            && !matches!(
                first_char,
                '.' | '#' | '=' | '/' | '-' | '+' | '*' | '_' | '['
            )
        {
            let first_line = source.take_line();
            if !first_line.item.contains("::")
                && let Some(MatchedItem {
                    item: simple_block,
                    after,
                }) = SimpleBlock::parse_fast(source, parser)
            {
                return MatchAndWarnings {
                    item: Some(MatchedItem {
                        item: Self::Simple(simple_block),
                        after,
                    }),
                    warnings: vec![],
                };
            }
        }

        // Optimization not possible; start by looking for block metadata (title,
        // attrlist, etc.).
        let MatchAndWarnings {
            item: mut metadata,
            mut warnings,
        } = BlockMetadata::parse(source, parser);

        if let Some(mut rdb_maw) = RawDelimitedBlock::parse(&metadata, parser) {
            // If we found an initial delimiter without its matching
            // closing delimiter, we will issue an unmatched delimiter warning
            // and attempt to parse this as some other kind of block.
            if !rdb_maw.warnings.is_empty() {
                warnings.append(&mut rdb_maw.warnings);
            }

            if let Some(rdb) = rdb_maw.item {
                return MatchAndWarnings {
                    item: Some(MatchedItem {
                        item: Self::RawDelimited(rdb.item),
                        after: rdb.after,
                    }),
                    warnings,
                };
            }
        }

        if let Some(mut cdb_maw) = CompoundDelimitedBlock::parse(&metadata, parser) {
            // If we found an initial delimiter without its matching
            // closing delimiter, we will issue an unmatched delimiter warning
            // and attempt to parse this as some other kind of block.
            if !cdb_maw.warnings.is_empty() {
                warnings.append(&mut cdb_maw.warnings);
            }

            if let Some(cdb) = cdb_maw.item {
                return MatchAndWarnings {
                    item: Some(MatchedItem {
                        item: Self::CompoundDelimited(cdb.item),
                        after: cdb.after,
                    }),
                    warnings,
                };
            }
        }

        // Try to discern the block type by scanning the first line.
        let line = metadata.block_start.take_normalized_line();

        if line.item.starts_with("image::")
            || line.item.starts_with("video::")
            || line.item.starts_with("video::")
        {
            let mut media_block_maw = MediaBlock::parse(&metadata, parser);

            if let Some(media_block) = media_block_maw.item {
                // Only propagate warnings from media block parsing if we think this
                // *is* a media block. Otherwise, there would likely be too many false
                // positives.
                if !media_block_maw.warnings.is_empty() {
                    warnings.append(&mut media_block_maw.warnings);
                }

                return MatchAndWarnings {
                    item: Some(MatchedItem {
                        item: Self::Media(media_block.item),
                        after: media_block.after,
                    }),
                    warnings,
                };
            }

            // This might be some other kind of block, so we don't automatically
            // error out on a parse failure.
        }

        if line.item.starts_with('=')
            && let Some(mut maw_section_block) = SectionBlock::parse(&metadata, parser)
        {
<<<<<<< HEAD
=======
            // A line starting with `=` might be some other kind of block, so we continue
            // quietly if `SectionBlock` parser rejects this block.

>>>>>>> e99a6626
            if !maw_section_block.warnings.is_empty() {
                warnings.append(&mut maw_section_block.warnings);
            }

            return MatchAndWarnings {
                item: Some(MatchedItem {
                    item: Self::Section(maw_section_block.item.item),
                    after: maw_section_block.item.after,
                }),
                warnings,
            };
        }

        // A line starting with `=` might be some other kind of block, so we
        // don't automatically error out on a parse failure.

        // First, let's look for a fun edge case. Perhaps the text contains block
        // metadata but no block immediately following. If we're not careful, we could
        // spin in a loop (for example, `parse_blocks_until`) thinking there will be
        // another block, but there isn't.

        // The following check disables that spin loop.
        let simple_block_mi = SimpleBlock::parse(&metadata, parser);

        if simple_block_mi.is_none() && !metadata.is_empty() {
            // We have a metadata with no block. Treat it as a simple block but issue a
            // warning.

            warnings.push(Warning {
                source: metadata.source,
                warning: WarningType::MissingBlockAfterTitleOrAttributeList,
            });

            // Remove the metadata content so that SimpleBlock will read the title/attrlist
            // line(s) as regular content.
            metadata.title_source = None;
            metadata.title = None;
            metadata.anchor = None;
            metadata.attrlist = None;
            metadata.block_start = metadata.source;
        }

        // If no other block kind matches, we can always use SimpleBlock.
        MatchAndWarnings {
            item: SimpleBlock::parse(&metadata, parser).map(|mi| MatchedItem {
                item: Self::Simple(mi.item),
                after: mi.after,
            }),
            warnings,
        }
    }
}

impl<'src> IsBlock<'src> for Block<'src> {
    fn content_model(&self) -> ContentModel {
        match self {
            Self::Simple(_) => ContentModel::Simple,
            Self::Media(b) => b.content_model(),
            Self::Section(_) => ContentModel::Compound,
            Self::RawDelimited(b) => b.content_model(),
            Self::CompoundDelimited(b) => b.content_model(),
        }
    }

    fn raw_context(&self) -> CowStr<'src> {
        match self {
            Self::Simple(b) => b.raw_context(),
            Self::Media(b) => b.raw_context(),
            Self::Section(b) => b.raw_context(),
            Self::RawDelimited(b) => b.raw_context(),
            Self::CompoundDelimited(b) => b.raw_context(),
        }
    }

    fn nested_blocks(&'src self) -> Iter<'src, Block<'src>> {
        match self {
            Self::Simple(b) => b.nested_blocks(),
            Self::Media(b) => b.nested_blocks(),
            Self::Section(b) => b.nested_blocks(),
            Self::RawDelimited(b) => b.nested_blocks(),
            Self::CompoundDelimited(b) => b.nested_blocks(),
        }
    }

    fn title_source(&'src self) -> Option<Span<'src>> {
        match self {
            Self::Simple(b) => b.title_source(),
            Self::Media(b) => b.title_source(),
            Self::Section(b) => b.title_source(),
            Self::RawDelimited(b) => b.title_source(),
            Self::CompoundDelimited(b) => b.title_source(),
        }
    }

    fn title(&self) -> Option<&str> {
        match self {
            Self::Simple(b) => b.title(),
            Self::Media(b) => b.title(),
            Self::Section(b) => b.title(),
            Self::RawDelimited(b) => b.title(),
            Self::CompoundDelimited(b) => b.title(),
        }
    }

    fn anchor(&'src self) -> Option<Span<'src>> {
        match self {
            Self::Simple(b) => b.anchor(),
            Self::Media(b) => b.anchor(),
            Self::Section(b) => b.anchor(),
            Self::RawDelimited(b) => b.anchor(),
            Self::CompoundDelimited(b) => b.anchor(),
        }
    }

    fn attrlist(&'src self) -> Option<&'src Attrlist<'src>> {
        match self {
            Self::Simple(b) => b.attrlist(),
            Self::Media(b) => b.attrlist(),
            Self::Section(b) => b.attrlist(),
            Self::RawDelimited(b) => b.attrlist(),
            Self::CompoundDelimited(b) => b.attrlist(),
        }
    }

    fn substitution_group(&self) -> SubstitutionGroup {
        match self {
            Self::Simple(b) => b.substitution_group(),
            Self::Media(b) => b.substitution_group(),
            Self::Section(b) => b.substitution_group(),
            Self::RawDelimited(b) => b.substitution_group(),
            Self::CompoundDelimited(b) => b.substitution_group(),
        }
    }
}

impl<'src> HasSpan<'src> for Block<'src> {
    fn span(&self) -> Span<'src> {
        match self {
            Self::Simple(b) => b.span(),
            Self::Media(b) => b.span(),
            Self::Section(b) => b.span(),
            Self::RawDelimited(b) => b.span(),
            Self::CompoundDelimited(b) => b.span(),
        }
    }
}<|MERGE_RESOLUTION|>--- conflicted
+++ resolved
@@ -165,12 +165,9 @@
         if line.item.starts_with('=')
             && let Some(mut maw_section_block) = SectionBlock::parse(&metadata, parser)
         {
-<<<<<<< HEAD
-=======
             // A line starting with `=` might be some other kind of block, so we continue
             // quietly if `SectionBlock` parser rejects this block.
 
->>>>>>> e99a6626
             if !maw_section_block.warnings.is_empty() {
                 warnings.append(&mut maw_section_block.warnings);
             }
@@ -184,9 +181,6 @@
             };
         }
 
-        // A line starting with `=` might be some other kind of block, so we
-        // don't automatically error out on a parse failure.
-
         // First, let's look for a fun edge case. Perhaps the text contains block
         // metadata but no block immediately following. If we're not careful, we could
         // spin in a loop (for example, `parse_blocks_until`) thinking there will be
