use crate::{
    HasSpan, Parser, Span,
    attributes::Attrlist,
<<<<<<< HEAD
    blocks::{ContentModel, IsBlock, ListItemMarker, metadata::BlockMetadata},
=======
    blocks::{
        CompoundDelimitedBlock, ContentModel, IsBlock, RawDelimitedBlock, metadata::BlockMetadata,
    },
>>>>>>> 3e3d23a1
    content::{Content, SubstitutionGroup},
    span::MatchedItem,
    strings::CowStr,
};

/// The style of a simple block.
#[derive(Clone, Copy, Eq, PartialEq)]
pub enum SimpleBlockStyle {
    /// A paragraph block with normal substitutions.
    Paragraph,

    /// A literal block with no substitutions.
    Literal,

    /// Blocks and paragraphs assigned the listing style display their rendered
    /// content exactly as you see it in the source. Listing content is
    /// converted to preformatted text (i.e., `<pre>`). The content is presented
    /// in a fixed-width font and endlines are preserved. Only [special
    /// characters] and callouts are replaced when the document is converted.
    ///
    /// [special characters]: https://docs.asciidoctor.org/asciidoc/latest/subs/special-characters/
    Listing,

    /// A source block is a specialization of a listing block. Developers are
    /// accustomed to seeing source code colorized to emphasize the code’s
    /// structure (i.e., keywords, types, delimiters, etc.).
    Source,
}

impl std::fmt::Debug for SimpleBlockStyle {
    fn fmt(&self, f: &mut std::fmt::Formatter<'_>) -> std::fmt::Result {
        match self {
            SimpleBlockStyle::Paragraph => write!(f, "SimpleBlockStyle::Paragraph"),
            SimpleBlockStyle::Literal => write!(f, "SimpleBlockStyle::Literal"),
            SimpleBlockStyle::Listing => write!(f, "SimpleBlockStyle::Listing"),
            SimpleBlockStyle::Source => write!(f, "SimpleBlockStyle::Source"),
        }
    }
}

/// A block that's treated as contiguous lines of paragraph text (and subject to
/// normal substitutions) (e.g., a paragraph block).
#[derive(Clone, Debug, Eq, PartialEq)]
pub struct SimpleBlock<'src> {
    content: Content<'src>,
    source: Span<'src>,
    style: SimpleBlockStyle,
    title_source: Option<Span<'src>>,
    title: Option<String>,
    anchor: Option<Span<'src>>,
    anchor_reftext: Option<Span<'src>>,
    attrlist: Option<Attrlist<'src>>,
}

impl<'src> SimpleBlock<'src> {
    pub(crate) fn parse(
        metadata: &BlockMetadata<'src>,
        parser: &mut Parser,
    ) -> Option<MatchedItem<'src, Self>> {
<<<<<<< HEAD
        let source = metadata.block_start.take_non_empty_lines()?;

        let mut next = metadata.block_start;
        let mut filtered_lines: Vec<&'src str> = vec![];

        while let Some(inline) = next.take_non_empty_line() {
            if !inline.item.starts_with("//") || inline.item.starts_with("///") {
                filtered_lines.push(inline.item.trim_trailing_whitespace().data());
            }

            next = inline.after;
        }

        let item_source = source.item.trim_remainder(next).trim_trailing_whitespace();

        let filtered_lines = filtered_lines.join("\n");
        let mut content: Content<'src> = Content::from_filtered(item_source, filtered_lines);

        SubstitutionGroup::Normal
            .override_via_attrlist(metadata.attrlist.as_ref())
            .apply(&mut content, parser, metadata.attrlist.as_ref());
=======
        let MatchedItem {
            item: (content, style),
            after,
        } = parse_lines(metadata.block_start, &metadata.attrlist, parser)?;
>>>>>>> 3e3d23a1

        Some(MatchedItem {
            item: Self {
                content,
                source: metadata
                    .source
<<<<<<< HEAD
                    .trim_remainder(next)
=======
                    .trim_remainder(after)
>>>>>>> 3e3d23a1
                    .trim_trailing_whitespace(),
                style,
                title_source: metadata.title_source,
                title: metadata.title.clone(),
                anchor: metadata.anchor,
                anchor_reftext: metadata.anchor_reftext,
                attrlist: metadata.attrlist.clone(),
            },
<<<<<<< HEAD
            after: next.discard_empty_lines(),
        })
    }

    pub(crate) fn parse_for_list_item(
        metadata: &BlockMetadata<'src>,
        parser: &mut Parser,
    ) -> Option<MatchedItem<'src, Self>> {
        let source = metadata.block_start.take_non_empty_lines()?;

        let mut next = metadata.block_start;
        let mut filtered_lines: Vec<&'src str> = vec![];

        while let Some(inline) = next.take_non_empty_line() {
            if let Some(_marker) = ListItemMarker::parse(inline.item) {
                break;
            }

            if !inline.item.starts_with("//") || inline.item.starts_with("///") {
                // NOTE: We behave slightly differently from Asciidoctor here. We strip leading
                // whitespace from _all_ lines in this simple block without regard to whether
                // _some_ lines are indented and others are not.
                filtered_lines.push(
                    inline
                        .item
                        .discard_whitespace()
                        .trim_trailing_whitespace()
                        .data(),
                );
            }

            next = inline.after;
        }

        let item_source = source.item.trim_remainder(next).trim_trailing_whitespace();

        let filtered_lines = filtered_lines.join("\n");
        let mut content: Content<'src> = Content::from_filtered(item_source, filtered_lines);

        SubstitutionGroup::Normal
            .override_via_attrlist(metadata.attrlist.as_ref())
            .apply(&mut content, parser, metadata.attrlist.as_ref());

        Some(MatchedItem {
            item: Self {
                content,
                source: item_source,
                title_source: metadata.title_source,
                title: metadata.title.clone(),
                anchor: metadata.anchor,
                anchor_reftext: metadata.anchor_reftext,
                attrlist: metadata.attrlist.clone(),
            },
            after: next.discard_empty_lines(),
=======
            after: after.discard_empty_lines(),
>>>>>>> 3e3d23a1
        })
    }

    pub(crate) fn parse_fast(
        source: Span<'src>,
        parser: &Parser,
    ) -> Option<MatchedItem<'src, Self>> {
        let MatchedItem {
            item: (content, style),
            after,
        } = parse_lines(source, &None, parser)?;

        let source = content.original();

        Some(MatchedItem {
            item: Self {
                content,
                source,
                style,
                title_source: None,
                title: None,
                anchor: None,
                anchor_reftext: None,
                attrlist: None,
            },
            after: after.discard_empty_lines(),
        })
    }

    /// Return the interpreted content of this block.
    pub fn content(&self) -> &Content<'src> {
        &self.content
    }

    /// Return the style of this block.
    pub fn style(&self) -> SimpleBlockStyle {
        self.style
    }
}

/// Parse the content-bearing lines for this block.
fn parse_lines<'src>(
    source: Span<'src>,
    attrlist: &Option<Attrlist<'src>>,
    parser: &Parser,
) -> Option<MatchedItem<'src, (Content<'src>, SimpleBlockStyle)>> {
    let source_after_whitespace = source.discard_whitespace();
    let strip_indent = source_after_whitespace.col() - 1;

    let mut style = if source_after_whitespace.col() == source.col() {
        SimpleBlockStyle::Paragraph
    } else {
        SimpleBlockStyle::Literal
    };

    // Block style can override the interpretation of literal from reading
    // indentation.
    if let Some(attrlist) = attrlist {
        match attrlist.block_style() {
            Some("normal") => {
                style = SimpleBlockStyle::Paragraph;
            }

            Some("literal") => {
                style = SimpleBlockStyle::Literal;
            }

            Some("listing") => {
                style = SimpleBlockStyle::Listing;
            }

            Some("source") => {
                style = SimpleBlockStyle::Source;
            }

            _ => {}
        }
    }

    let mut next = source;
    let mut filtered_lines: Vec<&'src str> = vec![];

    while let Some(line_mi) = next.take_non_empty_line() {
        let mut line = line_mi.item;

        // There are several stop conditions for simple paragraph blocks. These
        // "shouldn't" be encountered on the first line (we shouldn't be calling
        // `SimpleBlock::parse` in these conditions), but in case it is, we simply
        // ignore them on the first line.
        if !filtered_lines.is_empty() {
            if line.data() == "+" {
                break;
            }

            if line.starts_with('[') && line.ends_with(']') {
                break;
            }

            if (line.starts_with('/')
                || line.starts_with('-')
                || line.starts_with('.')
                || line.starts_with('+')
                || line.starts_with('=')
                || line.starts_with('*')
                || line.starts_with('_'))
                && (RawDelimitedBlock::is_valid_delimiter(&line)
                    || CompoundDelimitedBlock::is_valid_delimiter(&line))
            {
                break;
            }
        }

        next = line_mi.after;

        if line.starts_with("//") && !line.starts_with("///") {
            continue;
        }

        // Strip at most the number of leading whitespace characters found on the first
        // line.
        if strip_indent > 0
            && let Some(n) = line.position(|c| c != ' ' && c != '\t')
        {
            line = line.into_parse_result(n.min(strip_indent)).after;
        };

        filtered_lines.push(line.trim_trailing_whitespace().data());
    }

    let source = source.trim_remainder(next).trim_trailing_whitespace();
    if source.is_empty() {
        return None;
    }

    let filtered_lines = filtered_lines.join("\n");
    let mut content: Content<'src> = Content::from_filtered(source, filtered_lines);

    SubstitutionGroup::Normal
        .override_via_attrlist(attrlist.as_ref())
        .apply(&mut content, parser, attrlist.as_ref());

    Some(MatchedItem {
        item: (content, style),
        after: next.discard_empty_lines(),
    })
}

impl<'src> IsBlock<'src> for SimpleBlock<'src> {
    fn content_model(&self) -> ContentModel {
        ContentModel::Simple
    }

    fn raw_context(&self) -> CowStr<'src> {
        "paragraph".into()
    }

    fn title_source(&'src self) -> Option<Span<'src>> {
        self.title_source
    }

    fn title(&self) -> Option<&str> {
        self.title.as_deref()
    }

    fn anchor(&'src self) -> Option<Span<'src>> {
        self.anchor
    }

    fn anchor_reftext(&'src self) -> Option<Span<'src>> {
        self.anchor_reftext
    }

    fn attrlist(&'src self) -> Option<&'src Attrlist<'src>> {
        self.attrlist.as_ref()
    }
}

impl<'src> HasSpan<'src> for SimpleBlock<'src> {
    fn span(&self) -> Span<'src> {
        self.source
    }
}

#[cfg(test)]
mod tests {
    #![allow(clippy::unwrap_used)]

    use std::ops::Deref;

    use pretty_assertions_sorted::assert_eq;

    use crate::{
        Parser,
        blocks::{ContentModel, IsBlock, SimpleBlockStyle, metadata::BlockMetadata},
        content::SubstitutionGroup,
        tests::prelude::*,
    };

    #[test]
    fn impl_clone() {
        // Silly test to mark the #[derive(...)] line as covered.
        let mut parser = Parser::default();

        let b1 =
            crate::blocks::SimpleBlock::parse(&BlockMetadata::new("abc"), &mut parser).unwrap();

        let b2 = b1.item.clone();
        assert_eq!(b1.item, b2);
    }

    #[test]
    fn empty_source() {
        let mut parser = Parser::default();
        assert!(crate::blocks::SimpleBlock::parse(&BlockMetadata::new(""), &mut parser).is_none());
    }

    #[test]
    fn only_spaces() {
        let mut parser = Parser::default();
        assert!(
            crate::blocks::SimpleBlock::parse(&BlockMetadata::new("    "), &mut parser).is_none()
        );
    }

    #[test]
    fn single_line() {
        let mut parser = Parser::default();
        let mi =
            crate::blocks::SimpleBlock::parse(&BlockMetadata::new("abc"), &mut parser).unwrap();

        assert_eq!(
            mi.item,
            SimpleBlock {
                content: Content {
                    original: Span {
                        data: "abc",
                        line: 1,
                        col: 1,
                        offset: 0,
                    },
                    rendered: "abc",
                },
                source: Span {
                    data: "abc",
                    line: 1,
                    col: 1,
                    offset: 0,
                },
                style: SimpleBlockStyle::Paragraph,
                title_source: None,
                title: None,
                anchor: None,
                anchor_reftext: None,
                attrlist: None,
            },
        );

        assert_eq!(mi.item.content_model(), ContentModel::Simple);
        assert_eq!(mi.item.raw_context().deref(), "paragraph");
        assert_eq!(mi.item.resolved_context().deref(), "paragraph");
        assert!(mi.item.declared_style().is_none());
        assert!(mi.item.id().is_none());
        assert!(mi.item.roles().is_empty());
        assert!(mi.item.options().is_empty());
        assert!(mi.item.title_source().is_none());
        assert!(mi.item.title().is_none());
        assert!(mi.item.anchor().is_none());
        assert!(mi.item.anchor_reftext().is_none());
        assert!(mi.item.attrlist().is_none());
        assert_eq!(mi.item.substitution_group(), SubstitutionGroup::Normal);

        assert_eq!(
            mi.after,
            Span {
                data: "",
                line: 1,
                col: 4,
                offset: 3
            }
        );
    }

    #[test]
    fn multiple_lines() {
        let mut parser = Parser::default();
        let mi = crate::blocks::SimpleBlock::parse(&BlockMetadata::new("abc\ndef"), &mut parser)
            .unwrap();

        assert_eq!(
            mi.item,
            SimpleBlock {
                content: Content {
                    original: Span {
                        data: "abc\ndef",
                        line: 1,
                        col: 1,
                        offset: 0,
                    },
                    rendered: "abc\ndef",
                },
                source: Span {
                    data: "abc\ndef",
                    line: 1,
                    col: 1,
                    offset: 0,
                },
                style: SimpleBlockStyle::Paragraph,
                title_source: None,
                title: None,
                anchor: None,
                anchor_reftext: None,
                attrlist: None,
            }
        );

        assert_eq!(
            mi.after,
            Span {
                data: "",
                line: 2,
                col: 4,
                offset: 7
            }
        );
    }

    #[test]
    fn consumes_blank_lines_after() {
        let mut parser = Parser::default();
        let mi = crate::blocks::SimpleBlock::parse(&BlockMetadata::new("abc\n\ndef"), &mut parser)
            .unwrap();

        assert_eq!(
            mi.item,
            SimpleBlock {
                content: Content {
                    original: Span {
                        data: "abc",
                        line: 1,
                        col: 1,
                        offset: 0,
                    },
                    rendered: "abc",
                },
                source: Span {
                    data: "abc",
                    line: 1,
                    col: 1,
                    offset: 0,
                },
                style: SimpleBlockStyle::Paragraph,
                title_source: None,
                title: None,
                anchor: None,
                anchor_reftext: None,
                attrlist: None,
            }
        );

        assert_eq!(
            mi.after,
            Span {
                data: "def",
                line: 3,
                col: 1,
                offset: 5
            }
        );
    }

    #[test]
    fn overrides_sub_group_via_subs_attribute() {
        let mut parser = Parser::default();
        let mi = crate::blocks::SimpleBlock::parse(
            &BlockMetadata::new("[subs=quotes]\na<b>c *bold*\n\ndef"),
            &mut parser,
        )
        .unwrap();

        assert_eq!(
            mi.item,
            SimpleBlock {
                content: Content {
                    original: Span {
                        data: "a<b>c *bold*",
                        line: 2,
                        col: 1,
                        offset: 14,
                    },
                    rendered: "a<b>c <strong>bold</strong>",
                },
                source: Span {
                    data: "[subs=quotes]\na<b>c *bold*",
                    line: 1,
                    col: 1,
                    offset: 0,
                },
                style: SimpleBlockStyle::Paragraph,
                title_source: None,
                title: None,
                anchor: None,
                anchor_reftext: None,
                attrlist: Some(Attrlist {
                    attributes: &[ElementAttribute {
                        name: Some("subs"),
                        value: "quotes",
                        shorthand_items: &[],
                    },],
                    anchor: None,
                    source: Span {
                        data: "subs=quotes",
                        line: 1,
                        col: 2,
                        offset: 1,
                    },
                },),
            }
        );

        assert_eq!(
            mi.after,
            Span {
                data: "def",
                line: 4,
                col: 1,
                offset: 28
            }
        );
    }
}<|MERGE_RESOLUTION|>--- conflicted
+++ resolved
@@ -1,13 +1,10 @@
 use crate::{
     HasSpan, Parser, Span,
     attributes::Attrlist,
-<<<<<<< HEAD
-    blocks::{ContentModel, IsBlock, ListItemMarker, metadata::BlockMetadata},
-=======
     blocks::{
-        CompoundDelimitedBlock, ContentModel, IsBlock, RawDelimitedBlock, metadata::BlockMetadata,
+        CompoundDelimitedBlock, ContentModel, IsBlock, ListItemMarker, RawDelimitedBlock,
+        metadata::BlockMetadata,
     },
->>>>>>> 3e3d23a1
     content::{Content, SubstitutionGroup},
     span::MatchedItem,
     strings::CowStr,
@@ -67,45 +64,17 @@
         metadata: &BlockMetadata<'src>,
         parser: &mut Parser,
     ) -> Option<MatchedItem<'src, Self>> {
-<<<<<<< HEAD
-        let source = metadata.block_start.take_non_empty_lines()?;
-
-        let mut next = metadata.block_start;
-        let mut filtered_lines: Vec<&'src str> = vec![];
-
-        while let Some(inline) = next.take_non_empty_line() {
-            if !inline.item.starts_with("//") || inline.item.starts_with("///") {
-                filtered_lines.push(inline.item.trim_trailing_whitespace().data());
-            }
-
-            next = inline.after;
-        }
-
-        let item_source = source.item.trim_remainder(next).trim_trailing_whitespace();
-
-        let filtered_lines = filtered_lines.join("\n");
-        let mut content: Content<'src> = Content::from_filtered(item_source, filtered_lines);
-
-        SubstitutionGroup::Normal
-            .override_via_attrlist(metadata.attrlist.as_ref())
-            .apply(&mut content, parser, metadata.attrlist.as_ref());
-=======
         let MatchedItem {
             item: (content, style),
             after,
         } = parse_lines(metadata.block_start, &metadata.attrlist, parser)?;
->>>>>>> 3e3d23a1
 
         Some(MatchedItem {
             item: Self {
                 content,
                 source: metadata
                     .source
-<<<<<<< HEAD
-                    .trim_remainder(next)
-=======
                     .trim_remainder(after)
->>>>>>> 3e3d23a1
                     .trim_trailing_whitespace(),
                 style,
                 title_source: metadata.title_source,
@@ -114,8 +83,7 @@
                 anchor_reftext: metadata.anchor_reftext,
                 attrlist: metadata.attrlist.clone(),
             },
-<<<<<<< HEAD
-            after: next.discard_empty_lines(),
+            after: after.discard_empty_lines(),
         })
     }
 
@@ -169,9 +137,6 @@
                 attrlist: metadata.attrlist.clone(),
             },
             after: next.discard_empty_lines(),
-=======
-            after: after.discard_empty_lines(),
->>>>>>> 3e3d23a1
         })
     }
 
