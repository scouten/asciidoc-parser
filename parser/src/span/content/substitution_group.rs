use std::ops::Sub;

use crate::{
    Parser,
    attributes::Attrlist,
    span::content::{Content, Passthroughs, SubstitutionStep},
};

/// Each block and inline element has a default substitution group that is
/// applied unless you customize the substitutions for a particular element.
///
/// `SubstitutionGroup` specifies the default or overridden substitution group
/// to be applied.
#[derive(Clone, Debug, Eq, PartialEq)]
pub enum SubstitutionGroup {
    /// The normal substitution group is applied to the majority of the AsciiDoc
    /// block and inline elements except for specific elements described in the
    /// next sections.
    Normal,

    /// The header substitution group is applied to metadata lines (author and
    /// revision information) in the document header. It’s also applied to the
    /// values of attribute entries, regardless of whether those entries are
    /// defined in the document header or body. Only special characters,
    /// attribute references, and the inline pass macro are replaced in elements
    /// that fall under the header group.
    ///
    /// You can use the inline pass macro in attribute entries to customize the
    /// substitution types applied to the attribute’s value.
    Header,

    /// Literal, listing, and source blocks are processed using the verbatim
    /// substitution group. Only special characters are replaced in these
    /// blocks.
    Verbatim,

    /// No substitutions are applied to three of the elements in the pass
    /// substitution group. These elements include the passthrough block, inline
    /// pass macro, and triple plus macro.
    ///
    /// The inline single plus and double plus macros also belong to the pass
    /// group. Only the special characters substitution is applied to these
    /// elements.
    Pass,

    /// The none substitution group is applied to comment blocks. No
    /// substitutions are applied to comments.
    None,

    /// The attribute entry value substitution group is applied to attribute
    /// values. Only special characters and attribute references are applied to
    /// these values.
    AttributeEntryValue,

    /// You can customize the substitutions applied to the content of an inline
    /// pass macro by specifying one or more substitution values. Multiple
    /// values must be separated by commas and may not contain any spaces. The
    /// substitution value is either the formal name of a substitution type or
    /// group, or its shorthand.
    ///
    /// See [Custom substitutions].
    ///
    /// [Custom substitutions]: https://docs.asciidoctor.org/asciidoc/latest/pass/pass-macro/#custom-substitutions
    Custom(Vec<SubstitutionStep>),
}

impl SubstitutionGroup {
    /// Parse the custom substitution group syntax defined in [Custom
    /// substitutions].
    ///
    /// [Custom substitutions]: https://docs.asciidoctor.org/asciidoc/latest/pass/pass-macro/#custom-substitutions
    pub(crate) fn from_custom_string(mut custom: &str) -> Option<Self> {
        custom = custom.trim();

        if custom == "n" || custom == "normal" {
            return Some(Self::Normal);
        }

        if custom == "v" || custom == "verbatim" {
            return Some(Self::Verbatim);
        }

        let mut steps: Vec<SubstitutionStep> = vec![];

        for mut step in custom.split(",") {
            step = step.trim();

            if step == "n" || step == "normal" {
                steps = vec![
                    SubstitutionStep::SpecialCharacters,
                    SubstitutionStep::Quotes,
                    SubstitutionStep::AttributeReferences,
                    SubstitutionStep::CharacterReplacements,
                    SubstitutionStep::Macros,
                    SubstitutionStep::PostReplacement,
                ];
                continue;
            }

            if step == "v" || step == "verbatim" {
                steps = vec![SubstitutionStep::SpecialCharacters];
                continue;
            }

            let subtract = if step.starts_with('-') {
                step = &step[1..];
                true
            } else {
                false
            };

            let step = match step {
                "c" | "specialcharacters" | "specialchars" => SubstitutionStep::SpecialCharacters,
                "q" | "quotes" => SubstitutionStep::Quotes,
                "a" | "attributes" => SubstitutionStep::AttributeReferences,
                "r" | "replacements" => SubstitutionStep::CharacterReplacements,
                "m" | "macros" => SubstitutionStep::Macros,
                "p" | "post replacements" => SubstitutionStep::PostReplacement,
                _ => {
                    return None;
                }
            };

            if subtract {
                steps.retain(|s| s != &step);
            } else {
                steps.push(step);
            }
        }

        Some(Self::Custom(steps))
    }

    pub(crate) fn apply(
        &self,
        content: &mut Content<'_>,
        parser: &Parser,
        attrlist: Option<&Attrlist>,
    ) {
        let mut passthroughs: Option<Passthroughs> = None;

        match self {
            Self::Normal => {
                passthroughs = Some(Passthroughs::extract_from(content));

                SubstitutionStep::SpecialCharacters.apply(content, parser, attrlist);
                SubstitutionStep::Quotes.apply(content, parser, attrlist);
                SubstitutionStep::AttributeReferences.apply(content, parser, attrlist);
                SubstitutionStep::CharacterReplacements.apply(content, parser, attrlist);
                SubstitutionStep::Macros.apply(content, parser, attrlist);
                SubstitutionStep::PostReplacement.apply(content, parser, attrlist);
            }

            Self::Verbatim => {
                SubstitutionStep::SpecialCharacters.apply(content, parser, attrlist);
            }

            Self::Pass | Self::None => {}

            Self::AttributeEntryValue => {
                SubstitutionStep::SpecialCharacters.apply(content, parser, attrlist);
                SubstitutionStep::AttributeReferences.apply(content, parser, attrlist);
            }

<<<<<<< HEAD
            Self::Custom(ref steps) => {
                if steps.contains(&SubstitutionStep::Macros) {
                    passthroughs = Some(Passthroughs::extract_from(content));
                }

=======
            Self::Custom(steps) => {
>>>>>>> ce2a5099
                for step in steps {
                    step.apply(content, parser, attrlist);
                }
            }

            _ => {
                // Do passthroughs if sub steps includes macros.
                todo!("Implement apply for SubstitutionGroup::{self:?}");
            }
        }

        if let Some(passthroughs) = passthroughs {
            passthroughs.restore_to(content, parser);
        }
    }
}<|MERGE_RESOLUTION|>--- conflicted
+++ resolved
@@ -162,15 +162,11 @@
                 SubstitutionStep::AttributeReferences.apply(content, parser, attrlist);
             }
 
-<<<<<<< HEAD
-            Self::Custom(ref steps) => {
+            Self::Custom(steps) => {
                 if steps.contains(&SubstitutionStep::Macros) {
                     passthroughs = Some(Passthroughs::extract_from(content));
                 }
 
-=======
-            Self::Custom(steps) => {
->>>>>>> ce2a5099
                 for step in steps {
                     step.apply(content, parser, attrlist);
                 }
